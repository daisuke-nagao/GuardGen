--- conflicted
+++ resolved
@@ -7,13 +7,8 @@
 repository = "https://github.com/daisuke-nagao/GuardGen"
 
 [dependencies]
-<<<<<<< HEAD
-clap = { version = "4.5.51", features = ["derive"] }
-uuid7 = "1.1.0"
-=======
 clap = { version = "4.5.43", features = ["derive"] }
 uuid7 = "1.3.0"
->>>>>>> 5c277d5c
 
 [profile.release]
 strip = "debuginfo"
